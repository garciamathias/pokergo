--- conflicted
+++ resolved
@@ -6,20 +6,12 @@
 
 agent_list = []
 
-<<<<<<< HEAD
+
 # Create the Q-learning agents for 3 players
 for i in range(3):  # Changed from 6 to 3
     agent = PokerAgent(
         state_size=STATE_SIZE,
         action_sizes=[5],  # [check, call, fold, raise, all-in]
-=======
-
-# Create the Q-learning agents
-for i in range(3):
-    agent = PokerAgent(
-        state_size=STATE_SIZE,
-        action_size=5,  # [check, call, fold, raise, all-in]
->>>>>>> 54deb5d1
         gamma=GAMMA,
         learning_rate=ALPHA,
         load_model=False,
